--- conflicted
+++ resolved
@@ -34,11 +34,8 @@
 import { getUserInfo } from "./api/getUserInfo.js";
 import { getLiveSessionLocations } from "./api/getLiveSessionLocations.js";
 import { getRetention } from "./api/getRetention.js";
-<<<<<<< HEAD
+import { getFunnel } from "./api/getFunnel.js";
 import { handleMessage } from "./api/ai/handleMessage.js";
-=======
-import { getFunnel } from "./api/getFunnel.js";
->>>>>>> 7d754b38
 
 const __filename = fileURLToPath(import.meta.url);
 const __dirname = dirname(__filename);
