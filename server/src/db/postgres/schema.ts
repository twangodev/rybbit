--- conflicted
+++ resolved
@@ -264,7 +264,6 @@
   version: text("version").notNull(),
   tableCounts: jsonb("table_counts").notNull().$type<Record<string, number>>(),
   clickhouseSizeGb: real("clickhouse_size_gb").notNull(),
-<<<<<<< HEAD
 });
 
 // Uptime monitor definitions
@@ -623,7 +622,4 @@
       name: "import_status_organization_id_organization_id_fk",
     }),
   ]
-);
-=======
-});
->>>>>>> 95c91b3b
+);