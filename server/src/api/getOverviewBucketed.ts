--- conflicted
+++ resolved
@@ -207,8 +207,6 @@
     pastMinutes,
   });
 
-  console.info(query);
-
   try {
     const result = await clickhouse.query({
       query,
@@ -243,21 +241,7 @@
     filters,
     pastMinutes,
   });
-<<<<<<< HEAD
   if (!data) {
-=======
-
-  try {
-    const result = await clickhouse.query({
-      query,
-      format: "JSONEachRow",
-    });
-
-    const data = await processResults<getOverviewBucketed[number]>(result);
-    return res.send({ data });
-  } catch (error) {
-    console.error("Error fetching pageviews:", error);
->>>>>>> a2ee4899
     return res.status(500).send({ error: "Failed to fetch pageviews" });
   }
 
