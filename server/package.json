{
  "name": "analytics-backend",
  "version": "1.0.0",
  "description": "Self-hosted analytics backend using ClickHouse",
  "main": "dist/index.js",
  "type": "module",
  "scripts": {
    "dev": "tsc && node dist/index.js",
    "build": "tsc",
    "start": "node dist/index.js",
    "db:generate": "drizzle-kit generate --config=drizzle.config.ts",
    "db:migrate": "drizzle-kit migrate --config=drizzle.config.ts",
    "db:push": "drizzle-kit push --config=drizzle.config.ts",
    "db:pull": "drizzle-kit pull --config=drizzle.config.ts",
    "db:drop": "drizzle-kit drop --config=drizzle.config.ts",
    "db:check": "drizzle-kit check --config=drizzle.config.ts"
  },
  "dependencies": {
    "@better-auth/stripe": "^1.2.7",
    "@clickhouse/client": "^1.10.1",
    "@fastify/cors": "^10.0.2",
    "@fastify/one-line-logger": "^1.4.0",
    "@fastify/static": "^8.0.4",
<<<<<<< HEAD
    "@langchain/anthropic": "^0.3.16",
    "@langchain/aws": "^0.1.7",
    "@langchain/cerebras": "^0.0.1",
    "@langchain/cohere": "^0.3.2",
    "@langchain/core": "^0.3.43",
    "@langchain/deepseek": "^0.0.1",
    "@langchain/google-genai": "^0.2.2",
    "@langchain/google-vertexai": "^0.2.3",
    "@langchain/groq": "^0.2.1",
    "@langchain/langgraph": "^0.2.63",
    "@langchain/mistralai": "^0.2.0",
    "@langchain/ollama": "^0.2.0",
    "@langchain/openai": "^0.5.2",
    "@langchain/xai": "^0.0.2",
    "better-auth": "^1.2.2",
=======
    "better-auth": "^1.2.7",
>>>>>>> 36c8e20a
    "dotenv": "^16.4.7",
    "drizzle-orm": "^0.40.0",
    "fastify": "^5.1.0",
    "fastify-better-auth": "^1.0.1",
    "langchain": "^0.3.20",
    "luxon": "^3.5.0",
    "node-cron": "^3.0.3",
    "pg": "^8.13.3",
    "postgres": "^3.4.5",
    "stripe": "^17.7.0",
    "ua-parser-js": "^2.0.0",
    "undici": "^7.3.0",
<<<<<<< HEAD
    "zod": "^3.24.2"
=======
    "zod": "^3.24.3"
>>>>>>> 36c8e20a
  },
  "devDependencies": {
    "@types/luxon": "^3.4.2",
    "@types/node": "^20.10.0",
    "@types/node-cron": "^3.0.11",
    "@types/pg": "^8.11.11",
    "drizzle-kit": "^0.30.5",
    "ts-node-dev": "^2.0.0",
    "tsx": "^4.19.3",
    "typescript": "^5.7.3"
  }
}<|MERGE_RESOLUTION|>--- conflicted
+++ resolved
@@ -21,7 +21,6 @@
     "@fastify/cors": "^10.0.2",
     "@fastify/one-line-logger": "^1.4.0",
     "@fastify/static": "^8.0.4",
-<<<<<<< HEAD
     "@langchain/anthropic": "^0.3.16",
     "@langchain/aws": "^0.1.7",
     "@langchain/cerebras": "^0.0.1",
@@ -36,10 +35,7 @@
     "@langchain/ollama": "^0.2.0",
     "@langchain/openai": "^0.5.2",
     "@langchain/xai": "^0.0.2",
-    "better-auth": "^1.2.2",
-=======
     "better-auth": "^1.2.7",
->>>>>>> 36c8e20a
     "dotenv": "^16.4.7",
     "drizzle-orm": "^0.40.0",
     "fastify": "^5.1.0",
@@ -52,11 +48,7 @@
     "stripe": "^17.7.0",
     "ua-parser-js": "^2.0.0",
     "undici": "^7.3.0",
-<<<<<<< HEAD
-    "zod": "^3.24.2"
-=======
     "zod": "^3.24.3"
->>>>>>> 36c8e20a
   },
   "devDependencies": {
     "@types/luxon": "^3.4.2",
